--- conflicted
+++ resolved
@@ -9,11 +9,7 @@
 }
 
 class MetricsExplorer extends Component<Props> {
-<<<<<<< HEAD
-  handleMetricClick = (query: string) => {
-=======
   handleMetricClick = (query: string): void => {
->>>>>>> 218ea2eb
     this.props.insertAtCursor(query);
     this.props.updateShow(false);
   };
